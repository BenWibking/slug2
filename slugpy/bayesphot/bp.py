"""
This defines a class that can be used to estimate the PDF of physical
quantities from a set of input photometry in various bands, together
with a training data set.
"""

import numpy as np
import scipy.interpolate as interp
import os
import os.path as osp
import ctypes
from ctypes import POINTER
from ctypes import c_void_p
from ctypes import c_int
from ctypes import c_uint
from ctypes import c_ulong
from ctypes import c_double
from ctypes import c_bool
import numpy.ctypeslib as npct
import random
from copy import deepcopy
try:
    import emcee
    mc_avail = True
except:
    mc_avail = False
    pass
import multiprocessing as mp


##################################################################
# Define some types for use later                                #
##################################################################
array_1d_double = npct.ndpointer(dtype=c_double, ndim=1,
                                 flags="CONTIGUOUS")
array_1d_ulong = npct.ndpointer(dtype=c_ulong, ndim=1,
                               flags="CONTIGUOUS")
array_1d_int = npct.ndpointer(dtype=c_int, ndim=1,
                              flags="CONTIGUOUS")

##################################################################
# Define the cluster_slug class                                  #
##################################################################

class bp(object):
    """
    A class that can be used to estimate the PDF of the physical
    properties of stellar population from a training set plus a set of
    measured photometric values.

    Properties
       priors : array, shape (N) | callable | None
          prior probability on each data point; interpretation
          depends on the type passed; array, shape (N): values are
          interpreted as the prior probability of each data point;
          callable: the callable must take as an argument an array
          of shape (N, nphys), and return an array of shape (N)
          giving the prior probability at each data point; None:
          all data points have equal prior probability
       bandwidth : 'auto' | float | array, shape (M)
          bandwidth for kernel density estimation; if set to
          'auto', the bandwidth will be estimated automatically; if
          set to a scalar quantity, the same bandwidth is used for all
          dimensions
    """

    ##################################################################
    # Initializer method
    ##################################################################
    def __init__(self, dataset, nphys, filters=None, bandwidth='auto',
                 ktype='gaussian', priors=None, sample_density=None,
                 reltol=1.0e-2, abstol=1.0e-6, leafsize=16,
                 nosort=None):
        """
        Initialize a bp object.

        Parameters
           dataset : array, shape (N, M)
              training data set; this is a set of N sample stellar
              populations, having M properties each; the first nphys
              represent physical properties (e.g., log mass, log age),
              while the next M - nphys represent photometric
              properties
           nphys : int
              number of physical properties in dataset
           filters : listlike of strings
              names of photometric filters; not used, but can be
              stored for convenience
           bandwidth : 'auto' | float | array, shape (M)
              bandwidth for kernel density estimation; if set to
              'auto', the bandwidth will be estimated automatically; if
              set to a scalar quantity, the same bandwidth is used for all
              dimensions
           ktype : string
              type of kernel to be used in densty estimation; allowed
              values are 'gaussian' (default), 'epanechnikov', and
              'tophat'; only Gaussian can be used with error bars
           priors : array, shape (N) | callable | None
              prior probability on each data point; interpretation
              depends on the type passed; array, shape (N): values are
              interpreted as the prior probability of each data point;
              callable: the callable must take as an argument an array
              of shape (N, nphys), and return an array of shape (N)
              giving the prior probability at each data point; None:
              all data points have equal prior probability
           sample_density : array, shape (N) | callable | 'auto' | None
              the density of the data samples at each data point; this
              need not match the prior density; interpretation depends
              on the type passed; array, shape (N): values are
              interpreted as the density of data sampling at each
              sample point; callable: the callable must take as an
              argument an array of shape (N, nphys), and return an
              array of shape (N) giving the sampling density at each
              point; 'auto': the sample density will be computed
              directly from the data set; note that this can be quite
              slow for large data sets, so it is preferable to specify
              this analytically if it is known; None: data are assumed
              to be uniformly sampled
           reltol : float
              relative error tolerance; errors on all returned
              probabilities p will satisfy either
              abs(p_est - p_true) <= reltol * p_est   OR
              abs(p_est - p_true) <= abstol,
              where p_est is the returned estimate and p_true is the
              true value
           abstol : float
              absolute error tolerance; see above
           leafsize : int
              number of data points in each leaf of the KD tree
           nosort : arraylike of bool, shape (N) | None
              if specified, this keyword causes the KD tree not to be
              sorted along the dimensions for which nosort is True

        Returns
           Nothing

        Raises
           IOError, if the bayesphot c library cannot be found
        """

        # Load the c library
        self.__clib = npct.load_library("bayesphot", 
                                        osp.realpath(__file__))

        # Check for diagnostic mode
        self.__clib.diagnostic_mode.restype = c_bool
        self.__clib.diagnostic_mode.argtypes = None
        self.__diag_mode = bool(self.__clib.diagnostic_mode())

        # Define interfaces to all the c library functions
        self.__clib.build_kd.restype = c_void_p
        self.__clib.build_kd.argtypes \
            = [ array_1d_double,   # x
                c_ulong,            # ndim
                c_ulong,           # npt
                ctypes.
                POINTER(c_double), # wgt
                c_ulong,           # leafsize
                array_1d_double,   # bandwidth
                c_int,             # ktype
                c_ulong ]          # minsplit

        self.__clib.build_kd_sortdims.restype = c_void_p
        self.__clib.build_kd_sortdims.argtypes \
            = [ array_1d_double,   # x
                c_ulong,           # ndim
                c_ulong,           # npt
                ctypes.
                POINTER(c_double), # wgt
                c_ulong,           # leafsize
                array_1d_double,   # bandwidth
                c_int,             # ktype
                array_1d_int ]     # nosort

        self.__clib.free_kd.restype = None
        self.__clib.free_kd.argtypes = [ c_void_p ]

        self.__clib.kd_change_wgt.restype = None
        self.__clib.kd_change_wgt.argtypes \
            = [ POINTER(c_double), # wgt
                c_void_p ]         # kd

        self.__clib.kd_change_bandwidth.restype = None
        self.__clib.kd_change_bandwidth.argtypes \
            = [ array_1d_double,   # bandwidth
                c_void_p ]         # kd

        self.__clib.kd_neighbors.restype = None
        self.__clib.kd_neighbors.argtypes \
            = [ c_void_p,          # kd
                array_1d_double,   # xpt
                POINTER(c_ulong),  # dims
                c_ulong,           # ndim
                c_ulong,           # nneighbor
                c_bool,            # bandwidth_units
                array_1d_double,   # pos
                POINTER(c_double), # dptr
                array_1d_double ]  # d2
        self.__clib.kd_neighbors_vec.restype = None
        self.__clib.kd_neighbors_vec.argtypes \
            = [ c_void_p,          # kd
                array_1d_double,   # xpt
                POINTER(c_ulong),  # dims
                c_ulong,           # ndim
                c_ulong,           # npt
                c_ulong,           # nneighbor
                c_bool,            # bandwidth_units
                array_1d_double,   # pos
                POINTER(c_double), # dptr
                array_1d_double ]  # d2

        self.__clib.kd_neighbors_point.restype = None
        self.__clib.kd_neighbors_point.argtypes \
            = [ c_void_p,          # kd
                c_ulong,           # idxpt
                c_ulong,           # nneighbor
                c_bool,            # bandwidth_units
                array_1d_ulong,     # idx
                array_1d_double ]  # d2
        self.__clib.kd_neighbors_point_vec.restype = None
        self.__clib.kd_neighbors_point_vec.argtypes \
            = [ c_void_p,          # kd
                array_1d_ulong,     # idxpt
                c_ulong,           # npt
                c_ulong,           # nneighbor
                c_bool,            # bandwidth_units
                array_1d_ulong,     # idx
                array_1d_double ]  # d2

        self.__clib.kd_neighbors_all.restype = None
        self.__clib.kd_neighbors_all.argtypes \
            = [ c_void_p,          # kd
                c_ulong,           # nneighbor
                c_bool,            # bandwidth_units
                array_1d_ulong,     # idx
                array_1d_double ]  # d2

        self.__clib.kd_pdf.restype = c_double
        if self.__diag_mode:
            self.__clib.kd_pdf.argtypes \
                = [ c_void_p,          # kd
                    array_1d_double,   # x
                    c_double,          # reltol
                    c_double,          # abstol
                    POINTER(c_ulong),  # nodecheck
                    POINTER(c_ulong),  # leafcheck
                    POINTER(c_ulong) ] # termcheck
        else:
            self.__clib.kd_pdf.argtypes \
                = [ c_void_p,          # kd
                    array_1d_double,   # x
                    c_double,          # reltol
                    c_double ]         # abstol

        self.__clib.kd_pdf_grid.restype = None
        self.__clib.kd_pdf_grid.argtypes \
            = [ c_void_p,              # kd
                array_1d_double,       # xfixed
                array_1d_ulong,         # dimfixed
                c_ulong,               # ndimfixed
                c_ulong,               # nfixed
                array_1d_double,       # xgrid
                array_1d_ulong,         # dimgrid
                c_ulong,               # ndimgrid
                c_ulong,               # ngrid
                c_double,              # reltol
                c_double,              # abstol
                array_1d_double ]      # pdf
        self.__clib.kd_pdf_reggrid.restype = None
        self.__clib.kd_pdf_reggrid.argtypes \
            = [ c_void_p,              # kd
                array_1d_double,       # xfixed
                array_1d_ulong,         # dimfixed
                c_ulong,               # ndimfixed
                c_ulong,               # nfixed
                array_1d_double,       # xgridlo
                array_1d_double,       # xgridhi
                array_1d_ulong,         # ngrid
                array_1d_ulong,         # dimgrid
                c_ulong,               # ndimgrid
                c_double,              # reltol
                c_double,              # abstol
                array_1d_double ]      # pdf

        self.__clib.kd_pdf_vec.restype = None
        if self.__diag_mode:
            self.__clib.kd_pdf_vec.argtypes \
                = [ c_void_p,          # kd
                    array_1d_double,   # x
                    c_ulong,           # npt
                    c_double,          # reltol
                    c_double,          # abstol
                    array_1d_double,   # pdf
                    array_1d_ulong,     # nodecheck
                    array_1d_ulong,     # leafcheck
                    array_1d_ulong ]    # termcheck
        else:
            self.__clib.kd_pdf_vec.argtypes \
                = [ c_void_p,          # kd
                    array_1d_double,   # x
                    c_ulong,           # npt
                    c_double,          # reltol
                    c_double,          # abstol
                    array_1d_double ]  # pdf
        self.__clib.kd_pdf_int.restype = c_double
        if self.__diag_mode:
            self.__clib.kd_pdf_int.argtypes \
                = [ c_void_p,          # kd
                    array_1d_double,   # x
                    array_1d_ulong,     # dims
                    c_ulong,           # ndim
                    c_double,          # reltol
                    c_double,          # abstol
                    array_1d_ulong,     # nodecheck
                    array_1d_ulong,     # leafcheck
                    array_1d_ulong ]    # termcheck
        else:
            self.__clib.kd_pdf_int.argtypes \
                = [ c_void_p,          # kd
                    array_1d_double,   # x
                    array_1d_ulong,     # dims
                    c_ulong,           # ndim
                    c_double,          # reltol
                    c_double ]         # abstol
        self.__clib.kd_pdf_int_vec.restype = None
        if self.__diag_mode:
            self.__clib.kd_pdf_int_vec.argtypes \
                = [ c_void_p,          # kd
                    array_1d_double,   # x
                    array_1d_ulong,     # dims
                    c_ulong,           # ndim
                    c_ulong,           # npt
                    c_double,          # reltol
                    c_double,          # abstol
                    array_1d_double,   # pdf
                    array_1d_ulong,     # nodecheck
                    array_1d_ulong,     # leafcheck
                    array_1d_ulong ]    # termcheck
        else:
            self.__clib.kd_pdf_int_vec.argtypes \
                = [ c_void_p,          # kd
                    array_1d_double,   # x
                    array_1d_ulong,     # dims
                    c_ulong,           # ndim
                    c_ulong,           # npt
                    c_double,          # reltol
                    c_double,          # abstol
                    array_1d_double ]  # pdf
        self.__clib.kd_pdf_int_grid.restype = None
        self.__clib.kd_pdf_int_grid.argtypes \
            = [ c_void_p,              # kd
                array_1d_double,       # xfixed
                array_1d_ulong,         # dimfixed
                c_ulong,               # ndimfixed
                c_ulong,               # nfixed
                array_1d_double,       # xgrid
                array_1d_ulong,         # dimgrid
                c_ulong,               # ndimgrid
                c_ulong,               # ngrid
                c_double,              # reltol
                c_double,              # abstol
                array_1d_double ]      # pdf
        self.__clib.kd_pdf_int_reggrid.restype = None
        self.__clib.kd_pdf_int_reggrid.argtypes \
            = [ c_void_p,              # kd
                array_1d_double,       # xfixed
                array_1d_ulong,         # dimfixed
                c_ulong,               # ndimfixed
                c_ulong,               # nfixed
                array_1d_double,       # xgridlo
                array_1d_double,       # xgridhi
                array_1d_ulong,         # ngrid
                array_1d_ulong,         # dimgrid
                c_ulong,               # ndimgrid
                c_double,              # reltol
                c_double,              # abstol
                array_1d_double ]      # pdf                

        self.__clib.kd_rep.restype = c_ulong
        self.__clib.kd_rep.argtypes \
            = [ c_void_p,              # kd
                array_1d_double,       # x
                array_1d_ulong,        # dims
                c_ulong,               # ndim
                c_double,              # reltol
                POINTER(POINTER(
                    c_double)),        # xpt
                POINTER(POINTER(
                    c_double)) ]        # wgts
        self.__clib.free_kd_rep.restype = None
        self.__clib.free_kd_rep.argtypes \
            = [ POINTER(POINTER(
                c_double)),            # xpt
               POINTER(POINTER(
                   c_double)) ]        # wgts

        # Record some of the input parameters
        if (ktype == 'gaussian'):
            self.__ktype = 2
        elif (ktype == 'epanechnikov'):
            self.__ktype = 0
        elif (ktype == 'tophat'):
            self.__ktype = 1
        self.leafsize = leafsize
        self.abstol = abstol
        self.reltol = reltol
        self.__sden = sample_density
        self.__sample_density = None

        # Store data set
        self.__dataset = np.ascontiguousarray(dataset)

        # Store list of available filters
        self.__filters = deepcopy(filters)

        # Initialize internal data
        self.__ndata = self.__dataset.shape[0]
        self.__nphys = nphys
        self.__nphot = self.__dataset.shape[1] - self.__nphys
        self.__auto_bw = None
        self.__auto_bw_set = False
        self.__priors = None
        self.__kd_phys = None

        # Build the initial kernel density estimation object, using a
        # dummy bandwidth
        self.__bandwidth = np.ones(self.__nphys + self.__nphot)
        if nosort is None:
            self.__kd = self.__clib.build_kd(
                np.ravel(self.__dataset), self.__dataset.shape[1],
                self.__ndata, None, self.leafsize, self.__bandwidth,
                self.__ktype, 0)
        else:
            nosort_c = np.zeros(nosort.shape, dtype=np.intc)
            nosort_c[:] = nosort == True
            self.__kd = self.__clib.build_kd_sortdims(
                np.ravel(self.__dataset), self.__dataset.shape[1],
                self.__ndata, None, self.leafsize, self.__bandwidth,
                self.__ktype, nosort_c)


        # Initialize the bandwidth
        self.bandwidth = bandwidth

        # Set priors
        self.priors = priors


    ##################################################################
    # De-allocation method
    ##################################################################
    def __del__(self):
        if self.__kd is not None:
            self.__clib.free_kd(self.__kd)
        if self.__kd_phys is not None:
            self.__clib.free_kd(self.__kd_phys)


    ##################################################################
    # Return a copy of the list of available filters
    ##################################################################
    def filters(self):
        return deepcopy(self.__filters)


    ##################################################################
    # Define the priors property
    ##################################################################

    @property
    def priors(self):
        """
        The current set of prior probabilities for every
        simulation in the library
        """
        return self.__priors

    @priors.setter
    def priors(self, pr):
        """
        This function sets the prior probabilities to use

        Parameters
           priors : array, shape (N) | callable | None
              prior probability on each data point; interpretation
              depends on the type passed:
                 array, shape (N) : 
                    values are interpreted as the prior probability of
                    each data point
                 callable : 
                    the callable must take as an argument an array of
                    shape (N, nphys), and return an array of shape (N)
                    giving the prior probability at each data point
                 None :
                    all data points have equal prior probability

        Returns
           Nothing
        """

        # If the prior is unchanged, do nothing
        if (type(pr) == np.ndarray) and \
           (type(self.__priors) == np.ndarray):
            if np.array_equal(pr, self.__priors):
                return
        elif pr == self.__priors:
            return

        # If priors is None, just remove all weighting
        if pr is None:
            self.__clib.kd_change_wgt(None, self.__kd)
            self.__priors = None
            return

        else:
            # If we're here, we have a non-trival prior

            # Evaluate the raw sample density at each point if we have
            # not previously done so
            if self.__sample_density is None:

                # Choose computation method
                if self.__sden is None:

                    # None means uniform sampling
                    self.__sample_density = np.ones(self.__ndata)

                elif hasattr(self.__sden, '__call__'):

                    # Callable, so pass the physical data to the
                    # callable and store the result
                    self.__sample_density \
                        = self.__sden(self.__dataset[:,:self.__nphys])

                elif type(self.__sden) is np.ndarray:

                    # Array, so treat treat this as the data
                    self.__sample_density = self.__sden

                elif self.__sden == 'auto':

                    # We've been asked to calculate the sample density
                    # ourselves, so do so

                    # Create unweighted kernel density object for just
                    # the physical parameters if we have not done so
                    # already
                    if self.__kd_phys is None:
                        self.__dataset_phys \
                            = np.copy(self.__dataset[:,:self.__nphys])
                        self.__kd_phys \
                            = self.__clib.build_kd(
                                np.ravel(self.__dataset_phys), 
                                self.__nphys, self.__ndata,
                                None, self.leafsize, self.__bandwidth,
                                self.__ktype, self.__nphys)

                        # Use the unweighted kernel density object to
                        # evaluate the raw sample density near each data
                        # point, or near a sub-sample which we can
                        # interpolate from
                        self.__sample_density = np.zeros(self.__ndata)
                        nsamp = 500
                        if self.__ndata < nsamp:
                            # Few data points, just use them all; note
                            # that we cannot pass self.__dataset_phys,
                            # because it is not in the same order as
                            # the full data set anymore
                            pts = np.ravel(self.__dataset[:,:self.__nphys])
                            if not self.__diag_mode:
                                self.__clib.kd_pdf_vec(
                                    self.__kd_phys, pts,
                                    self.__ndata, self.reltol, self.abstol,
                                    self.__sample_density)
                            else:
                                nodecheck = np.zeros(self.__ndata, dtype=c_ulong)
                                leafcheck = np.zeros(self.__ndata, dtype=c_ulong)
                                termcheck = np.zeros(self.__ndata, dtype=c_ulong)
                                self.__clib.kd_pdf_vec(
                                    self.__kd_phys, pts,
                                    self.__ndata, self.reltol, self.abstol,
                                    self.__sample_density, nodecheck, 
                                    leafcheck, termcheck)
                        else:
                            # Many data points, so choose a sample at random
                            idxpt = np.array(
                                random.sample(np.arange(self.__ndata), 
                                              nsamp), dtype=c_ulong)
                            pos = np.copy(self.__dataset_phys[idxpt,:])
                            # Add points at the edges of the dataset
                            # to ensure we enclose all the points
                            lowlim = np.amin(self.__dataset_phys,
                                             axis=0)
                            pos = np.append(pos, lowlim)
                            hilim = np.amax(self.__dataset_phys,
                                            axis=0)
                            pos = np.append(pos, hilim)
                            # Compute density at selected points
                            sample_density = np.zeros(nsamp+2)
                            if not self.__diag_mode:
                                self.__clib.kd_pdf_vec(
                                    self.__kd_phys, np.ravel(pos), 
                                    nsamp+2, self.reltol, self.abstol,
                                    sample_density)
                            else:
                                nodecheck = np.zeros(nsamp+2, dtype=c_ulong)
                                leafcheck = np.zeros(nsamp+2, dtype=c_ulong)
                                termcheck = np.zeros(nsamp+2, dtype=c_ulong)
                                self.__clib.kd_pdf_vec(
                                    self.__kd_phys, np.ravel(pos), 
                                    nsamp+2, self.reltol, self.abstol,
                                    sample_density, nodecheck, 
                                    leafcheck, termcheck)
                            # Now interpolate the sample points to all
                            # points in the data set
                            pts = np.ravel(self.__dataset[:,:self.__nphys])
                            self.__sample_density \
                                = np.exp(
                                    interp.griddata(pos, 
                                                    np.log(sample_density),
                                                    pts,
                                                    method='linear')).flatten()

            # We now have the sample density. Record the new prior,
            # and, if our prior is a callable, call it; otherwise
            # just record the input data
            self.__priors = pr
            if hasattr(self.__priors, '__call__'):
                prior_data \
                    = self.__priors(self.__dataset[:,:self.__nphys]).flatten()
            else:
                prior_data = self.__priors

            # Compute the weights from the ratio of the prior to
            # the sample density, then adjust the weights in the kd
            self.__wgt = prior_data / self.__sample_density
            self.__clib.kd_change_wgt(self.__wgt.ctypes.data_as(POINTER(c_double)),
                                      self.__kd)


    ##################################################################
    # Define the bandwidth property
    ##################################################################
 
    @property
    def bandwidth(self):
        """
        The current bandwidth
        """
        return deepcopy(self.__bandwidth)

    @bandwidth.setter
    def bandwidth(self, bw):

        if np.array_equal(self.__bandwidth, bw):
            # If new bandwidth equals old bandwidth, do nothing
            return

        elif bw != 'auto':
            # If we've been given a specified bandwidth, set to that
            if hasattr(bw, '__iter__'):
                self.__bandwidth = np.copy(bw)
            else:
                self.__bandwidth \
                    = np.zeros(self.__nphys + self.__nphot) + bw
            self.__auto_bw_set = False

        else:
            # Automatic bandwidth setting

            # Are we already set on auto? If so, just return
            if self.__auto_bw_set:
                return

            # Do we have a stored value for the automatic bandwidth?
            # If not, we need to compute it.
            if self.__auto_bw is None:

                # Find 10th nearest neighbors
                nneighbor=10
                if self.__ndata > 5000:
                    # For data sets with > 5000 samples, just use a
                    # sub-sample of 5,000, which is more than enough
                    # to get a reasonable estimate of the distribution
                    idxpt = np.array(
                        random.sample(np.arange(self.__ndata), 
                                      5000), dtype=c_ulong)
                    neighbors = np.zeros(nneighbor*5000, 
                                              dtype=c_ulong)
                    d2 = np.zeros(nneighbor*5000)
                    self.__clib.kd_neighbors_point_vec(
                        self.__kd, idxpt, 5000, nneighbor, False,
                        neighbors, d2)

                else:
                    # For smaller data sets, use it all
                    neighbors = np.zeros(nneighbor*self.__ndata, 
                                         dtype=c_ulong)
                    d2 = np.zeros(nneighbor*self.__ndata)
                    idxpt = np.arange(self.__ndata, dtype=c_ulong)
                    self.__clib.kd_neighbors_all(self.__kd, nneighbor, 
                                                 False, neighbors, d2)

                # Take the bandwidth in each dimension to be the 90th
                # percentile of the 10th nearest neighbor distance
                offset = np.abs(self.__dataset[idxpt,:] -
                                self.__dataset[
                                    neighbors[nneighbor-1::nneighbor],:])
                self.__auto_bw = np.zeros(self.__nphys+self.__nphot)
                for i in range(self.__nphys+self.__nphot):
                    self.__auto_bw[i] = np.percentile(offset[:,i], 95)

            # Set to the auto bandwidth
            self.__bandwidth = np.copy(self.__auto_bw)
            self.__auto_bw_set = True

        # Set the new bandwidth
        self.__clib.kd_change_bandwidth(self.__bandwidth, self.__kd)

        # If we have stored priors, and we're using automatic sample
        # density setting, we need to recompute them for the
        # new bandwidth; zero out the stored sample density, and
        # adjust the kernel density estimator for the physical
        # parameters to the new bandwidth before doing so
        if self.__sden == 'auto':
            self.__sample_density = None
            if self.__kd_phys is not None:
                self.__clib.kd_change_bandwidth(
                    self.__bandwidth[:self.__nphys], self.__kd_phys)
            pr = self.priors
            self.priors = None
            self.priors = pr


    ##################################################################
    # Method to compute the log likelihood function for a particular
    # set of physical properties given a particular set of photometric
    # properties
    ##################################################################
    def logL(self, physprop, photprop, photerr=None):
        """
        This function returns the natural log of the likelihood
        function evaluated at a particular log mass, log age,
        extinction, and set of log luminosities

        Parameters
           physprop : arraylike, shape (nphys) or (..., nphys)
              array giving values of the physical properties; for a
              multidimensional array, the operation is vectorized over
              the leading dimensions
           photprop : arraylike, shape (nfilter) or (..., nfilter)
              array giving the photometric values; for a
              multidimensional array, the operation is vectorized over
              the leading dimensions
           photerr : arraylike, shape (nfilter) or (..., nfilter)
              array giving photometric errors; for a multidimensional
              array, the operation is vectorized over the leading
              dimensions

        Returns
           logL : float or arraylike
              natural log of the likelihood function
        """

        # Safety check
        if (np.array(physprop).shape[-1] != self.__nphys) and \
           (self.__nphys > 1):
            raise ValueError("need " + str(self.__nphys) + 
                             " physical properties!")
        if (np.array(photprop).shape[-1] != self.__nphot) and \
           (self.__nphot > 1):
            raise ValueError("need " + str(self.__nphot) +
                             " photometric properties!")
        if photerr is not None:
            if (np.array(photerr).shape[-1] != self.__nphot) and \
               (self.__nphot > 1):
                raise ValueError("need " + str(self.__nphot) +
                                 " photometric errors!")

        # Reshape arrays if necessary
        if (np.array(physprop).shape[-1] != self.__nphys) and \
           (self.__nphys == 1):
            physprop = physprop.reshape(physprop.shape+(1,))
        if (np.array(photprop).shape[-1] != self.__nphot) and \
           (self.__nphot == 1):
            photprop = photprop.reshape(photprop.shape+(1,))
        if photerr is not None:
            if (np.array(photerr).shape[-1] != self.__nphot) and \
               (self.__nphot == 1):
                photerr = photerr.reshape(photerr.shape+(1,))

        # Figure out number of distinct input sets of physical and
        # photometric properties
        nphys_in = np.array(physprop).size/self.__nphys
        nphot_in = np.array(photprop).size/self.__nphot

        # Figure out how many sets of photometric errors we have. We
        # unfortunately have to iterate over these, because each
        # distinct set requires changing the bandwidth of the kernel
        # density estimation.
        nphot_err = np.array(photerr).size/self.__nphot

        # Allocate an array to hold the results
        if photerr is not None:
            pdf = np.zeros(
                np.broadcast(np.array(physprop)[..., 0],
                             np.array(photprop)[..., 0],
                             np.array(photerr)[..., 0]).shape)
        else:
            pdf = np.zeros(
                np.broadcast(np.array(physprop)[..., 0],
                             np.array(photprop)[..., 0]).shape)
        if self.__diag_mode:
            nodecheck = np.zeros(pdf.shape, dtype=c_ulong)
            leafcheck = np.zeros(pdf.shape, dtype=c_ulong)
            termcheck = np.zeros(pdf.shape, dtype=c_ulong)

        # Make an array suitable for passing data to c routines
        cdata = np.zeros(pdf.shape + (self.__nphys+self.__nphot,))
        cdata[..., :self.__nphys] \
            = np.vstack((physprop,) * (pdf.size/nphys_in)). \
            reshape(cdata[..., :self.__nphys].shape)
        cdata[..., self.__nphys:] \
            = np.vstack((photprop,) * (pdf.size/nphot_in)). \
            reshape(cdata[..., self.__nphys:].shape)

        # Separate cases with single / no photometric errors from
        # cases with multiple sets of photometric errors
        if nphot_err <= 1:

            # Case with at most one set of photometric errors

            # Set the bandwidth based on the photometric errors if we
            # were given some
            if photerr is not None:
                err = np.zeros(self.__bandwidth.size)
                err[self.__nphys:] = photerr
                bandwidth = np.sqrt(self.__bandwidth**2+err**2)
                self.__clib.kd_change_bandwidth(bandwidth, self.__kd)

            # Call the PDF computation routine
            if not self.__diag_mode:
                self.__clib.kd_pdf_vec(
                    self.__kd, np.ravel(cdata), pdf.size, 
                    self.reltol, self.abstol, np.ravel(pdf))
            else:
                self.__clib.kd_pdf_vec(
                    self.__kd, np.ravel(cdata), pdf.size, 
                    self.reltol, self.abstol, np.ravel(pdf),
                    np.ravel(nodecheck), np.ravel(leafcheck),
                    np.ravel(termcheck))

            # Set the bandwidth back to its default if necessary
            if photerr is not None:
                self.__clib.kd_change_bandwidth(self.__bandwidth, 
                                                self.__kd)

            # Return
            if not self.__diag_mode:
                return np.log(pdf)
            else:
                return np.log(pdf), nodecheck, leafcheck, termcheck

        else:

            # Case with multiple sets of photometric errors

            # Loop over photometric errors
            for i in np.ndindex(*photerr.shape[:-1]):

                # Set bandwidth based on photometric error for this
                # iteration
                err = np.zeros(self.__bandwidth.size)
                err[self.__nphys:] = photerr[i]
                bandwidth = np.sqrt(self.bandwidth**2+err**2)
                self.__clib.kd_change_bandwidth(bandwidth, self.__kd)

                # Grab the corresponding portions of the arrays going
                # to and from the c code
                cdata_sub = cdata[i]
                pdf_sub = np.zeros(np.array(pdf[i]).shape)
                if self.__diag_mode:
                    nodecheck_sub = np.zeros(np.array(nodecheck[i]).shape)
                    leafcheck_sub = np.zeros(np.array(leafcheck[i]).shape)
                    termcheck_sub = np.zeros(np.array(termcheck[i]).shape)

                # Call kernel density estimate with this bandwidth
                if not self.__diag_mode:
                    self.__clib.kd_pdf_vec(
                        self.__kd, np.ravel(cdata_sub), pdf_sub.size, 
                        self.reltol, self.abstol, np.ravel(pdf_sub))
                else:
                    self.__clib.kd_pdf_vec(
                        self.__kd, np.ravel(cdata_sub), pdf_sub.size, 
                        self.reltol, self.abstol, np.ravel(pdf_sub),
                        np.ravel(nodecheck_sub), np.ravel(leafcheck_sub),
                        np.ravel(termcheck_sub))
                pdf[i] = pdf_sub
                if self.__diag_mode:
                    nodecheck[i] = nodecheck_sub
                    leafcheck[i] = leafcheck_sub
                    termcheck[i] = termcheck_sub

            # Restore the bandwidth
            self.__clib.kd_change_bandwidth(self.__bandwidth, 
                                            self.__kd)

            # Return
            if not self.__diag_mode:
                return np.log(pdf)
            else:
                return np.log(pdf), nodecheck, leafcheck, termcheck


    ##################################################################
    # Function to return the marginal distribution of one or more of
    # the physical properties for a specified set of photometric
    # properties
    ##################################################################
    def mpdf(self, idx, photprop, photerr=None, ngrid=128,
             qmin=None, qmax=None, grid=None, norm=True):
        """
        Returns the marginal probability for one or mode physical
        quantities for one or more input sets of photometric
        properties. Output quantities are computed on a grid of
        values, in the same style as meshgrid

        Parameters:
           idx : int or listlike containing ints
              index of the physical quantity whose PDF is to be
              computed; if this is an iterable, the joint distribution of
              the indicated quantities is returned
           photprop : arraylike, shape (nfilter) or (..., nfilter)
              array giving the photometric values; for a
              multidimensional array, the operation is vectorized over
              the leading dimensions
           photerr : arraylike, shape (nfilter) or (..., nfilter)
              array giving photometric errors; for a multidimensional
              array, the operation is vectorized over the leading
              dimensions
           ngrid : int or listlike containing ints
              number of points in each dimension of the output grid;
              if this is an iterable, it must have the same number of
              elements as idx
           qmin : float or listlike
              minimum value in the output grid in each quantity; if
              left as None, defaults to the minimum value in the
              library; if this is an iterable, it must contain the
              same number of elements as idx
           qmax : float or listlike
              maximum value in the output grid in each quantity; if
              left as None, defaults to the maximum value in the
              library; if this is an iterable, it must contain the
              same number of elements as idx
           grid : listlike of arrays
              set of values defining the grid on which the PDF is to
              be evaluated, in the same format used by meshgrid
           norm : bool
              if True, returned pdf's will be normalized to integrate
              to 1

        Returns:
           grid_out : array
              array of values at which the PDF is evaluated; contents
              are the same as returned by meshgrid
           pdf : array
              array of marginal posterior probabilities at each point
              of the output grid, for each input cluster; the leading
              dimensions match the leading dimensions produced by
              broadcasting the leading dimensions of photprop and
              photerr together, while the trailing dimensions match
              the dimensions of the output grid
        """

        # Safety check
        if (np.array(photprop).shape[-1] != self.__nphot) and \
           (self.__nphot > 1):
            raise ValueError("need " + str(self.__nphot) +
                             " photometric properties!")
        if photerr is not None:
            if (np.array(photerr).shape[-1] != self.__nphot) and \
               (self.__nphot > 1):
                raise ValueError("need " + str(self.__nphot) +
                                 " photometric errors!")
        if (np.amax(idx) > self.__nphys) or (np.amin(idx) < 0) or \
           (not np.array_equal(np.squeeze(np.unique(np.array(idx))), 
                               np.squeeze(np.array([idx])))):
            raise ValueError("need non-repeating indices in " +
                             "the range 0 - {:d}!".
                             format(self.__nphys-1))

        # Reshape arrays if necessary
        if (np.array(photprop).shape[-1] != self.__nphot) and \
           (self.__nphot == 1):
            photprop = photprop.reshape(photprop.shape+(1,))
        if photerr is not None:
            if (np.array(photerr).shape[-1] != self.__nphot) and \
               (self.__nphot == 1):
                photerr = photerr.reshape(photerr.shape+(1,))

        # Set up the grid of outputs, and the versions of it that we
        # will be passing to the c code
        if grid is not None:
            grid_out = np.array(grid)
            qmin_tmp \
                = np.array(
                    np.copy(grid_out[(Ellipsis,)+(0,)*(grid_out.ndim-1)]),
                    dtype=np.double)
            qmax_tmp \
                = np.array(
                    np.copy(grid_out[(Ellipsis,)+(-1,)*(grid_out.ndim-1)]),
                    dtype-np.double)
            ngrid_tmp = np.array(grid_out.shape[1:], dtype=c_ulong)
        else:
            if qmin is None:
                qmin = np.amin(self.__dataset[:,idx], axis=0)
            if qmax is None:
                qmax = np.amax(self.__dataset[:,idx], axis=0)
            griddims = []
            if hasattr(idx, '__len__'):
                # Case for multiple indices
                griddims = []
                if hasattr(ngrid, '__len__'):
                    ngrid_tmp = np.array(ngrid, dtype=c_ulong)
                else:
                    ngrid_tmp = np.array([ngrid]*len(idx), dtype=c_ulong)
                for i in range(len(idx)):
                    griddims.append(qmin[i] + np.arange(ngrid_tmp[i]) * 
                                    float(qmax[i]-qmin[i])/(ngrid_tmp[i]-1))
                grid_out = np.squeeze(np.array(np.meshgrid(*griddims,
                                                           indexing='ij')))
                out_shape = grid_out[0, ...].shape
                qmin_tmp \
                    = np.copy(grid_out[(Ellipsis,)+(0,)*(grid_out.ndim-1)])
                qmax_tmp \
                    = np.copy(grid_out[(Ellipsis,)+(-1,)*(grid_out.ndim-1)])
            else:
                # Case for a single index
                ngrid_tmp = np.array([ngrid], dtype=c_ulong)
                qmin_tmp = np.array([qmin], dtype=np.double).reshape(1)
                qmax_tmp = np.array([qmax], dtype=np.double).reshape(1)
                grid_out = qmin + \
                           np.arange(ngrid) * \
                           float(qmax-qmin)/(ngrid-1)
                out_shape = grid_out.shape

        # Figure out how many distinct photometric values we've been
        # given, and how many sets of photometric errors
        nphot = np.array(photprop).size/self.__nphot
        nphot_err = np.array(photerr).size/self.__nphot

        # Set up a grid to hold the outputs
        if photerr is not None:
            pdf = np.zeros(
                np.broadcast(np.array(photprop)[..., 0],
                             np.array(photerr)[..., 0]).shape +
                out_shape)
        else:
            pdf = np.zeros(np.array(photprop)[..., 0].shape +
                           out_shape)

        # Prepare data for c library
        if hasattr(idx, '__len__'):
            nidx = len(idx)
        else:
            nidx = 1
        dims = np.zeros(nidx+self.__nphot, dtype=c_ulong)
        dims[:nidx] = idx
        dims[nidx:] = self.__nphys+np.arange(self.__nphot, dtype=c_ulong)
        ndim = c_ulong(nidx + self.__nphot)
        phottmp = np.array(photprop, dtype=c_double)

        # Separate cases with single / no photometric errors from
        # cases with multiple sets of photometric errors
        if nphot_err <= 1:

            # Case with at most one set of photometric errors

            # Set the bandwidth based on the photometric errors if we
            # were given some
            if photerr is not None:
                err = np.zeros(self.__bandwidth.size)
                err[self.__nphys:] = photerr
                bandwidth = np.sqrt(self.__bandwidth**2+err**2)
                self.__clib.kd_change_bandwidth(bandwidth, self.__kd)

            # Call the PDF computation routine; note that we call
            # kd_pdf_int_vec if we're actually marginalizing over any
            # physical properties (which is the case if len(idx) <
            # nphys), but we invoke kd_pdf_vec if we're not actually
            # marginalizing (len(idx)==nphys) because then we don't
            # need to do any integration
            if nidx < self.__nphys:
                self.__clib.kd_pdf_int_reggrid(
                    self.__kd, np.ravel(phottmp),
                    dims[nidx:], self.__nphot, nphot,
                    qmin_tmp, qmax_tmp, ngrid_tmp, dims[:nidx], nidx,
                    self.reltol, self.abstol, np.ravel(pdf))
            else:
                self.__clib.kd_pdf_reggrid(
                    self.__kd, np.ravel(phottmp),
                    dims[nidx:], self.__nphot, nphot,
                    qmin_tmp, qmax_tmp, ngrid_tmp, dims[:nidx], nidx,
                    self.reltol, self.abstol, np.ravel(pdf))

        else:

            # Case with multiple sets of photometric errors

            # Loop over photometric errors
            for i in np.ndindex(*photerr.shape[:-1]):

                # Set bandwidth based on photometric error for this
                # iteration
                err = np.zeros(self.__bandwidth.size)
                err[self.__nphys:] = photerr[i]
                bandwidth = np.sqrt(self.bandwidth**2+err**2)
                self.__clib.kd_change_bandwidth(bandwidth, self.__kd)

                # Grab the corresponding portions of the arrays going
                # to and from the c code
                if photprop.size < photerr.size:
                    phot_sub = np.ravel(phottmp)
                else:
                    phot_sub = np.ravel(phottmp[i])
                pdf_sub = np.zeros(np.array(pdf[i]).shape)

                # Call kernel density estimate with this bandwidth
                if nidx < self.__nphys:
                    self.__clib.kd_pdf_int_reggrid(
                        self.__kd, phot_sub,
                        dims[nidx:], self.__nphot, 
                        phot_sub.size/self.__nphot,
                        qmin_tmp, qmax_tmp, ngrid_tmp, 
                        dims[:nidx], nidx,
                        self.reltol, self.abstol, np.ravel(pdf_sub))
                else:
                    self.__clib.kd_pdf_reggrid(
                        self.__kd, phot_sub,
                        dims[nidx:], self.__nphot, 
                        phot_sub.size/self.__nphot,
                        qmin_tmp, qmax_tmp, ngrid_tmp, dims[:nidx], nidx,
                        self.reltol, self.abstol, np.ravel(pdf_sub))
                pdf[i] = pdf_sub


        # Set the bandwidth back to its default if necessary
        if photerr is not None:
            self.__clib.kd_change_bandwidth(self.__bandwidth, 
                                                self.__kd)

        # Normalize if requested
        if norm:

            # Compute the sizes of the output cells
            if nidx == 1:
                cellsize = np.zeros(grid_out.size)
                cellsize[1:-1] = 0.5*(grid_out[2:]-grid_out[:-2])
                cellsize[0] = grid_out[1] - grid_out[0]
                cellsize[-1] = grid_out[-1] - grid_out[-2]
            else:
                # Get the cell sizes in each dimension
                csize = []
                for i in range(nidx):
                    vec = grid_out[(i,)+i*(0,)+(slice(None),) + 
                                   (grid_out.shape[0]-i-1)*(0,)]
                    csize.append(np.zeros(vec.size))
                    csize[i][1:-1] = 0.5*(vec[2:]-vec[:-2])
                    csize[i][0] = vec[1] - vec[0]
                    csize[i][-1] = vec[-1] - vec[-2]
                # Take outer product to get grid of sizes
                cellsize = np.multiply.outer(csize[0], csize[1])
                for i in range(2, nidx):
                    cellsize = np.multiply.outer(cellsize, csize[i])

            # Compute integral
            normfac = np.sum(pdf*cellsize, axis = 
                             tuple(range(np.array(photprop).ndim-1, pdf.ndim)))

            # Normalize
            pdf = np.transpose(np.transpose(pdf)/normfac)

        # Return
        return grid_out, pdf


    ##################################################################
    # Method to return log likelihood function at a specified set of
    # physical properties for a particular set of photometric
    # variables; this is set up for use by emcee, and is not intended
    # for use by humans
    ##################################################################
    def __logL(self, *args):
        x = np.zeros(self.__nphys+self.__nphot)
        x[:self.__nphys] = args[0]
        x[self.__nphys:] = args[1:]
        if not self.__diag_mode:
            return np.log(self.__clib.kd_pdf(self.__kd, x, self.reltol,
                                             self.abstol))
        else:
            nodecheck = c_ulong(0)
            leafcheck = c_ulong(0)
            termcheck = c_ulong(0)
            return np.log(self.__clib.kd_pdf(self.__kd, x, self.reltol,
                                             self.abstol, nodecheck,
                                             leafcheck, termcheck))


    ##################################################################
    # Function to compute an MCMC sampler for a particular set of
    # photometric values
    ##################################################################
    def mcmc(self, photprop, photerr=None, mc_walkers=100,
             mc_steps=500, mc_burn_in=50):
        """
        This function returns a sample of MCMC walkers sampling the
        physical parameters at a specified set of photometric values.

        Parameters:
           photprop : arraylike, shape (nfilter) or (..., nfilter)
              array giving the photometric values; for a
              multidimensional array, the operation is vectorized over
              the leading dimensions
           photerr : arraylike, shape (nfilter) or (..., nfilter)
              array giving photometric errors; for a multidimensional
              array, the operation is vectorized over the leading
              dimensions
           mc_walkers : int
              number of walkers to use in the MCMC
           mc_steps : int
              number of steps in the MCMC
           mc_burn_in : int
              number of steps to consider "burn-in" and discard

        Returns
           samples : array
              array of sample points returned by the MCMC
        """

        # See if we have emcee
        if not mc_avail:
            raise ImportError("unable to import emcee")

        # Safety check
        if (np.array(photprop).shape[-1] != self.__nphot) and \
           (self.__nphot > 1):
            raise ValueError("need " + str(self.__nphot) +
                             " photometric properties!")
        if photerr is not None:
            if (np.array(photerr).shape[-1] != self.__nphot) and \
               (self.__nphot > 1):
                raise ValueError("need " + str(self.__nphot) +
                                 " photometric errors!")
 
        # Reshape arrays if necessary
        if (np.array(photprop).shape[-1] != self.__nphot) and \
           (self.__nphot == 1):
            photprop = photprop.reshape(photprop.shape+(1,))
        if photerr is not None:
            if (np.array(photerr).shape[-1] != self.__nphot) and \
               (self.__nphot == 1):
                photerr = photerr.reshape(photerr.shape+(1,))

        # Prepare storage for output
        samples = []

        # Make dummy photometric errors if necessary
        if photerr is None:
            photerr = np.zeros(self.__nphot)

        # Loop over photometric errors
        for i in np.ndindex(*np.array(photerr).shape[:-1]):

            # Set bandwidth based on photometric error for this
            # iteration
            err = np.zeros(self.__bandwidth.size)
            err[self.__nphys:] = photerr[i]
            bandwidth = np.sqrt(self.bandwidth**2+err**2)
            self.__clib.kd_change_bandwidth(bandwidth, self.__kd)

            # Grab the clusters that go with this photometric error
            if photprop.ndim < photerr.ndim:
                ph = photprop
            else:
                ph = photprop[i]

            # Loop over clusters
            for j in np.ndindex(*np.array(ph).shape[:-1]):

                # Grab photometric values for this cluster
                ph_tmp = ph[j]

                # Search the data set for the sample cluster closest to
                # the observed luminosities; this will be the starting
                # point for the MCMC
                dims = np.arange(self.__nphys,
                                 self.__nphys+self.__nphot, 
                                 dtype=np.uint32)
                nearpt = np.zeros(self.__nphys+self.__nphot)
                wgt = np.zeros(1)
                dist2 = np.zeros(1)
                self.__clib. \
                    kd_neighbors(self.__kd, ph_tmp,
                                 dims.ctypes.data_as(POINTER(c_ulong)),
                                 self.__nphot, 1, True, nearpt, 
                                 wgt.ctypes.data_as(POINTER(c_double)),
                                 dist2)

                # Generate a set of starting points by scattering walkers
                # around the starting position
                pos = [nearpt[:self.__nphys] + 
                       self.bandwidth[:self.__nphys] * 
                       np.random.randn(self.__nphys) 
                       for i in range(mc_walkers)]

                # Run the MCMC
                sampler=emcee.EnsembleSampler(mc_walkers, self.__nphys, 
                                              self.__logL, 
                                              args=ph_tmp)
                sampler.run_mcmc(pos, mc_steps)

                # Store the result
                samples.append(sampler.chain[:,mc_burn_in:,:].
                               reshape((-1,self.__nphys)))


        # Set bandwidth back to default if necessary
        if photerr is not None:
            self.__clib.kd_change_bandwidth(self.__bandwidth, 
                                                self.__kd)

        # Reshape the samples
        samples = np.squeeze(
            np.array(samples).reshape(
                np.broadcast(np.array(photprop)[..., 0],
                             np.array(photerr)[..., 0]).shape +
                samples[0].shape))

        # Return
        return samples


    ##################################################################
    # Function to return the N best matches in the library to an input
    # set of photometric properties
    ##################################################################
    def bestmatch(self, phot, photerr=None, nmatch=1, 
                  bandwidth_units=False):
        """
        Searches through the simulation library and returns the closest
        matches to an input set of photometry.

        Parameters:
           phot : arraylike, shape (nfilter) or (..., nfilter)
              array giving the photometric values; for a
              multidimensional array, the operation is vectorized over
              the leading dimensions
           photerr : arraylike, shape (nfilter) or (..., nfilter)
              array giving photometric errors, which must have the
              same shape as phot; if this is not None,
              then distances will be measured in units of the
              photometric error if bandwidth_units is False, or in
              units of the bandwidth added in quadrature with the
              errors if it is True
           nmatch : int
              number of matches to return; returned matches will be
              ordered by distance from the input
           bandwidth_units : bool
              if False, distances are computed based on the
              logarithmic difference in luminosity; if True, they are
              measured in units of the bandwidth

        Returns:
           matches : array, shape (..., nmatch, nphys + nfilter)
              best matches to the input photometry; shape in the
              leading dimensions will be the same as for phot, and if
              nmatch == 1 then that dimension will be omitted
           dist : array, shape (..., nmatch)
              distances between the matches and the input photometry
        """

        # Safety check
        if (np.array(phot).shape[-1] != self.__nphot) and \
           (self.__nphot > 1):
            raise ValueError("need " + str(self.__nphot) +
                             " photometric properties!")
        if photerr is not None:
            if (np.array(photerr).shape[-1] != self.__nphot) and \
               (self.__nphot > 1):
                raise ValueError("need " + str(self.__nphot) +
                                 " photometric errors!")
            if np.array(photerr).shape != np.array(phot).shape:
                raise ValueError("phot and photerr must have the same shape!")

        # Reshape arrays if necessary
        if (np.array(phot).shape[-1] != self.__nphot) and \
           (self.__nphot == 1):
            phot = phot.reshape(phot.shape+(1,))
        if photerr is not None:
            if (np.array(photerr).shape[-1] != self.__nphot) and \
               (self.__nphot == 1):
                photerr = photerr.reshape(photerr.shape+(1,))

        # Figure out how many distinct photometric values we've been
        # given, and how many sets of photometric errors
        nphot = np.array(phot).size/self.__nphot
        nphot_err = np.array(photerr).size/self.__nphot

        # Figure out what shape the output should have
        if nphot == 1 and nphot_err == 1:
            outshape = [self.__nphys + self.__nphot]
        elif photerr is None:
            outshape = list(phot.shape[:-1]) + \
                       [self.__nphys + self.__nphot]
        else:
            outshape = list(
                np.broadcast(np.array(phot)[..., 0],
                             np.array(photerr)[..., 0]).shape) + \
                [self.__nphys + self.__nphot]
        if nmatch > 1:
            outshape.insert(-1, nmatch)

        # Create array to hold output
        matches = np.zeros(outshape)
        if len(outshape) > 1:
            wgts = np.zeros(outshape[:-1])
            d2 = np.zeros(outshape[:-1])
        else:
            wgts = np.zeros([1])
            d2 = np.zeros([1])

        # Do we have errors?
        if photerr is None:

            # No, so just call the c neighbor-finding routine
            dims = np.arange(self.__nphys, self.__nphot+self.__nphys,
                             dtype=c_ulong)
            self.__clib.kd_neighbors_vec(
                self.__kd, np.ravel(phot), 
                dims.ctypes.data_as(POINTER(c_ulong)),
                self.__nphot, np.array(phot).size/self.__nphot,
                nmatch, bandwidth_units, np.ravel(matches),
                wgts.ctypes.data_as(POINTER(c_double)), 
                np.ravel(d2))

        elif nphot_err == 1:

            # Yes, we have errors, but only one set, so no need to
            # loop

            # Change the bandwidth to match the input errors
            if bandwidth_units:
                err = np.zeros(self.__bandwidth.size)
                err[self.__nphys:] = photerr
                bandwidth = np.sqrt(self.__bandwidth**2+err**2)
            else:
                bandwidth = np.zeros(self.__bandwidth.size)
                bandwidth[:self.__nphys] = self.__bandwidth[:self.__nphys]
                bandwidth[self.__nphys:] = photerr
            self.__clib.kd_change_bandwidth(bandwidth, self.__kd)

            # Now call c neighbor-finding routine
            dims = np.arange(self.__nphys, self.__nphot+self.__nphys,
                             dtype=c_ulong)
            self.__clib.kd_neighbors_vec(
                self.__kd, np.ravel(phot), 
                dims.ctypes.data_as(POINTER(c_ulong)),
                self.__nphot, np.array(phot).size/self.__nphot,
                nmatch, True, np.ravel(matches),
                wgts.ctypes.data_as(POINTER(c_double)), 
                np.ravel(d2))

            # Restore bandwidth to previous value
            self.__clib.kd_change_bandwidth(self.__bandwidth, 
                                            self.__kd)

        else:

            # We have multiple sets of errors, so loop
            ptr = 0
            for i in np.ndindex(*photerr.shape[:-1]):

                # Set bandwidth based on photometric error for this
                # iteration
                if bandwidth_units:
                    err = np.zeros(self.__bandwidth.size)
                    err[self.__nphys:] = photerr[i]
                    bandwidth = np.sqrt(self.__bandwidth**2+err**2)
                else:
                    bandwidth = np.zeros(self.__bandwidth.size)
                    bandwidth[:self.__nphys] = self.__bandwidth[:self.__nphys]
<<<<<<< HEAD
                    bandwidth[self.__nphys:] = photerr[i]
=======
                    bandwidth[self.__nphys:] = photerr
>>>>>>> 34980636
                self.__clib.kd_change_bandwidth(bandwidth, self.__kd)

                # Call c neighbor-finding routine
                offset1 = ptr*nmatch
                offset2 = offset1*(self.__nphot+self.__nphys)
                dims = np.arange(self.__nphys, self.__nphot+self.__nphys,
                                 dtype=c_ulong)                
                self.__clib.kd_neighbors_vec(
                    self.__kd, np.ravel(phot[i]), 
                    dims.ctypes.data_as(POINTER(c_ulong)),
                    self.__nphot, np.array(phot[i]).size/self.__nphot,
                    nmatch, True, np.ravel(matches)[offset2:],
                    wgts.ctypes.data_as(POINTER(c_double)), 
                    np.ravel(d2)[offset1:])
                ptr = ptr+1

            # Restore bandwidth to previous value
            self.__clib.kd_change_bandwidth(self.__bandwidth, 
                                            self.__kd)


        # Return
        return matches, np.sqrt(d2)

    ##################################################################
    # Functions to return an approximate kernel density representation
    # of a given point; that is, for an input physical point or
    # photometric point (there are two versions below), this routine
    # returns a set of points and weights that can be used to compute
    # an approximation to the PDF for it anywhere in space, much
    # faster than could be done using the full data set
    ##################################################################
    def make_approx_phys(self, phys):
        """
        Returns an object that can be used for a fast approximation of
        the PDF of photometric properties that corresponds to a set of
        physical properties.

        Parameters:
           phys : arraylike, shape (nphys) or (N, nphys)
              the set or sets of physical properties for which the
              approximation is to be generated

        Returns:
           x : array, shape (M, nphot), or a list of such arrays
              an array containing the list of points to be used for
              the approximation
           wgts : array, shape (M), or a list of such arrays
              an array containing the weights of the points
        """

        # If given only one set of physical variables, make a
        # temporary list we can loop over
        if hasattr(phys[0], '__iter__'):
            phystmp = phys
        else:
            phystmp = [phys]

        # Loop over input physical variables
        x = []
        wgts = []
        for ph in phystmp:

            # Safety check
            if len(ph) != self.__nphys:
                raise ValueError("need " + str(self.__nphys) + 
                                 " physical properties!")

            # Call c library routine
            xout = POINTER(c_double)()
            wgtsout = POINTER(c_double)()
            npts = self.__clib.kd_rep(self.__kd, np.array(ph), 
                                      np.arange(self.__nphys, dtype=c_ulong),
                                      self.__nphys, self.reltol, 
                                      ctypes.byref(xout), 
                                      ctypes.byref(wgtsout))

            # Convert the returned values into numpy arrays; copy the
            # data so that we can free the c buffers
            xsave = np.copy(npct.as_array(xout, shape=(npts, self.__nphot)))
            wgtssave = np.copy(npct.as_array(wgtsout, shape=(npts,)))

            # Free the c buffers
            self.__clib.free_kd_rep(ctypes.byref(xout), 
                                    ctypes.byref(wgtsout))

            # Append to the lists we'll be returning
            x.append(xsave)
            wgts.append(wgtssave)

        # If we were given a single object, return something in the
        # same shape
        if not hasattr(phys[0], '__iter__'):
            x = x[0]
            wgts = wgts[0]

        # Return
        return x, wgts
            <|MERGE_RESOLUTION|>--- conflicted
+++ resolved
@@ -1489,11 +1489,8 @@
                 else:
                     bandwidth = np.zeros(self.__bandwidth.size)
                     bandwidth[:self.__nphys] = self.__bandwidth[:self.__nphys]
-<<<<<<< HEAD
                     bandwidth[self.__nphys:] = photerr[i]
-=======
                     bandwidth[self.__nphys:] = photerr
->>>>>>> 34980636
                 self.__clib.kd_change_bandwidth(bandwidth, self.__kd)
 
                 # Call c neighbor-finding routine
